--- conflicted
+++ resolved
@@ -4,11 +4,7 @@
 
 [project]
 name = "equiboots"
-<<<<<<< HEAD
-version = "0.0.1a7"
-=======
 version = "0.0.1a9"
->>>>>>> c69a35cb
 description = "A Python library for fairness-aware model evaluation, bias auditing, and performance visualization, supporting classification and regression models with robust analytics across demographic groups."
 readme = { file = "README_min.md", content-type = "text/markdown" }
 authors = [
