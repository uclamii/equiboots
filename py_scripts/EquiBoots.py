import pandas as pd
import numpy as np
from metrics import (
    binary_classification_metrics,
    multi_class_prevalence,
    multi_label_classification_metrics,
    regression_metrics,
)
from scipy import stats
import itertools
from tqdm import tqdm
from sklearn.utils import resample


class EquiBoots:

    def __init__(
        self,
        y_true: np.array,
        y_prob: np.array,
        y_pred: np.array,
        fairness_df: pd.DataFrame,
        fairness_vars: list,
        reference_groups: list = None,
        task: str = "binary_classification",
        bootstrap_flag: bool = False,
        num_bootstraps: int = 10,
        boot_sample_size: int = 100,
        balanced: bool = True,  # sample balanced or stratified
    ) -> None:

        self.fairness_vars = fairness_vars
        self.task = task
        self.y_true = y_true
        self.y_prob = y_prob
        self.y_pred = y_pred
        self.fairness_df = fairness_df
        self.groups = {}
        self.seeds = []
        self.check_task(task)
        self.check_fairness_vars(fairness_vars)
        self.set_reference_groups(reference_groups)
        self.bootstrap_flag = bootstrap_flag
        self.num_bootstraps = num_bootstraps
        self.boot_sample_size = boot_sample_size
        self.balanced = balanced

    def set_reference_groups(self, reference_groups):
        ### zip the reference groups
        if reference_groups:
            self.reference_groups = dict(zip(self.fairness_vars, reference_groups))
        else:
            ### use the most populous group as the reference group if needed
            self.reference_groups = {}
            for var in self.fairness_vars:
                value_counts = self.fairness_df[var].value_counts()
                self.reference_groups[var] = value_counts.index[0]

    def check_task(self, task):
        if task not in [
            "binary_classification",
            "multi_class_classification",
            "regression",
            "multi_label_classification",
        ]:
            raise ValueError(
                f"Invalid task, please supply one of 'binary_classification', "
                f"'multi_class_classification', 'regression' or 'multi_label_classification'"
            )

    def check_fairness_vars(self, fairness_vars):
        if fairness_vars is None:
            raise ValueError("fairness_vars cannot be None, please provide a list")
        if not isinstance(fairness_vars, list):
            raise ValueError("fairness_vars must be a list")

    def grouper(self, groupings_vars: list) -> pd.DataFrame:
        """
        Groups data by categorical variables and stores indices for each category.

        Parameters:
        groupings_vars : list
            Categorical variables to group by.

        Returns:
        None
        """
        if self.bootstrap_flag:
            self.groups = self.bootstrap(
                groupings_vars=groupings_vars,
                n_iterations=self.num_bootstraps,
                sample_size=self.boot_sample_size,
                balanced=self.balanced,
            )
            print("Groups created")
            return
        else:
            for var in groupings_vars:
                self.groups[var] = {}
                # Replace NaN with 'missing' to treat missing values as a category
                self.fairness_df[var] = self.fairness_df[var].fillna("missing")
                self.groups[var]["categories"] = self.fairness_df[var].unique()
                self.groups[var]["indices"] = {}
                for cat in self.groups[var]["categories"]:
                    self.groups[var]["indices"][cat] = self.fairness_df[
                        self.fairness_df[var] == cat
                    ].index
            print("Groups created")
            return

    def bootstrap(
        self,
        seeds: list = [1, 2, 3, 4, 5, 6, 7, 8, 9, 10],
        n_iterations: int = 2,
        sample_size: int = 10,
        groupings_vars: list = None,
        balanced: bool = True,
    ):
        """
        Perform balanced bootstrap sampling on the dataset.

        Parameters:
        seeds : list
            List of random seeds for reproducibility.
        n_iterations : int
            Number of bootstrap iterations.
        sample_size : int
            Size of each bootstrap sample.
        groupings_vars : list
            Variables to group by during sampling.
        balanced : bool
            Whether to balance samples across groups.

        Returns:
        list
            List of bootstrapped samples with group indices.
        """

        bootstrapped_samples = []
        for indx in tqdm(range(n_iterations), desc="Bootstrapping iterations"):
            groups = {}

            for var in groupings_vars:
                categories = self.fairness_df[var].unique()
                n_categories = len(categories)
                groups[var] = {}
                groups[var]["categories"] = categories
                groups[var]["indices"] = {}

                for cat in categories:

                    group = self.fairness_df[self.fairness_df[var] == cat].index

                    if balanced:
                        n_samples = max(1, int(sample_size / n_categories))
                    else:
                        n_samples = max(
                            1, int(len(group) * sample_size / len(self.fairness_df))
                        )

                    sampled_group = resample(
                        group,
                        replace=True,
                        n_samples=n_samples,
                        random_state=seeds[indx % len(seeds)],
                    )

                    groups[var]["indices"][cat] = sampled_group
            bootstrapped_samples.append(groups)

        return bootstrapped_samples

    def slicer(self, slicing_var: str) -> pd.DataFrame:
        """
        Slices y_true, y_prob, and y_pred by a categorical variable, with or without bootstrapping.

        Parameters:
        slicing_var : str
            The categorical variable to slice by.

        Returns:
        list of dictionaries or dictionary
            Sliced data grouped by the variable's categories.
        """

        if self.bootstrap_flag:
            return [self.groups_slicer(groups, slicing_var) for groups in self.groups]
        else:
            return self.groups_slicer(self.groups, slicing_var)

    def groups_slicer(self, groups, slicing_var: str) -> pd.DataFrame:
        """
        Slices y_true, y_prob, and y_pred into categories of a given variable.

        Parameters:
        groups : dict
            Group indices for slicing.
        slicing_var : str
            The categorical variable to slice by.

        Returns:
        dictionary
            Sliced data grouped by categories.
        """

        data = {}
        categories = groups[slicing_var]["categories"]
        for cat in categories:
            y_true = self.y_true[groups[slicing_var]["indices"][cat]]
            y_prob = self.y_prob[groups[slicing_var]["indices"][cat]]
            y_pred = self.y_pred[groups[slicing_var]["indices"][cat]]
            data[cat] = {"y_true": y_true, "y_prob": y_prob, "y_pred": y_pred}
        return data

    def get_metrics(self, sliced_dict) -> dict:
        """Calculate metrics for each group based on the task type."""
        if self.bootstrap_flag:
            return [self.get_groups_metrics(sliced) for sliced in sliced_dict]
        else:
            return self.get_groups_metrics(sliced_dict)

    def get_groups_metrics(self, sliced_dict: dict) -> dict:
        """Calculate metrics for each group based on the task type."""
        sliced_dict_metrics = {}

        for group, data in sliced_dict.items():
            y_true = data["y_true"]
            y_prob = data["y_prob"]
            y_pred = data["y_pred"]

            if self.task == "binary_classification":
                metrics = binary_classification_metrics(y_true, y_pred, y_prob)
            elif self.task == "multi_class_classification":
                n_classes = len(np.unique(np.concatenate([y_true, y_pred])))
                metrics = multi_class_prevalence(y_true, y_pred, n_classes)
            elif self.task == "multi_label_classification":
                metrics = multi_label_classification_metrics(y_true, y_pred, y_prob)
            elif self.task == "regression":
                metrics = regression_metrics(y_true, y_pred)

            sliced_dict_metrics[group] = metrics

        return sliced_dict_metrics

    def calculate_disparities(self, metric_dict, var_name: str) -> dict:
        """Calculate metrics for each group based on the task type."""
        if self.bootstrap_flag:
            return [
                self.calculate_groups_disparities(metrics, var_name=var_name)
                for metrics in metric_dict
            ]
        else:
            return self.calculate_groups_disparities(metric_dict, var_name=var_name)

    def calculate_groups_disparities(self, metric_dict: dict, var_name: str) -> dict:
        """
        Calculate disparities between each group and the reference group.
        """
        # metric_dict = self.get_metrics(sliced_dict)
        ref_cat = self.reference_groups[var_name]
        disparities = {}

        # Get reference group metrics
        ref_metrics = metric_dict[ref_cat]

        # Calculate disparities for each group
        for category, metrics in metric_dict.items():

            disparities[category] = {}
            for metric_name, value in metrics.items():
                if not isinstance(value, (int, float)) or not isinstance(
                    ref_metrics.get(metric_name), (int, float)
                ):
                    continue

                ref_value = ref_metrics[metric_name]
                if ref_value != 0:
                    ratio = value / ref_value
                    disparities[category][f"{metric_name}_ratio"] = ratio
                else:
                    disparities[category][f"{metric_name}_ratio"] = -1
                    raise Warning(
                        "Reference metric value is zero returning negative value"
                    )

        return disparities

    def set_fix_seeds(self, seeds: list) -> None:
        """
        Set fixed random seeds for bootstrapping or reproducibility.
        """
        if not all(isinstance(seed, int) for seed in seeds):
            raise ValueError("All seeds must be integers.")
        self.seeds = seeds


if __name__ == "__main__":
    # Test the class
    y_prob = np.random.rand(1000)
    y_pred = (y_prob > 0.5) * 1
    y_true = np.random.randint(0, 2, 1000)
    race = np.random.choice(["white", "black", "asian", "hispanic"], 1000).reshape(
        -1, 1
    )
    sex = np.random.choice(["M", "F"], 1000).reshape(-1, 1)
    fairness_df = pd.DataFrame(
        data=np.concatenate((race, sex), axis=1), columns=["race", "sex"]
    )

    eq = EquiBoots(
        y_true,
        y_prob,
        y_pred,
        fairness_df,
        fairness_vars=["race", "sex"],
        reference_groups=["white", "M"],
        task="binary_classification",
        bootstrap_flag=True,
        num_bootstraps=10,
        boot_sample_size=100,
        balanced=False,  # False is stratified, True is balanced
    )

    eq.grouper(groupings_vars=["race", "sex"])

    print(eq.groups)

    data = eq.slicer("race")

    print(data[0]["black"]["y_true"].shape)
    print(data[0]["white"]["y_true"].shape)
    print(data[0]["asian"]["y_true"].shape)
    print(data[0]["hispanic"]["y_true"].shape)

    race_metrics = eq.get_metrics(data)

    print(race_metrics)
    print(len(race_metrics))

    dispa = eq.calculate_disparities(race_metrics, "race")

    print(dispa)
<<<<<<< HEAD

    # Set seeds
    eq.set_fix_seeds([42, 123, 222, 999])

    print(eq.seeds)
=======
    print(len(dispa))
>>>>>>> df67a179
<|MERGE_RESOLUTION|>--- conflicted
+++ resolved
@@ -320,6 +320,11 @@
         boot_sample_size=100,
         balanced=False,  # False is stratified, True is balanced
     )
+    
+    # Set seeds
+    eq.set_fix_seeds([42, 123, 222, 999])
+
+    print(eq.seeds)
 
     eq.grouper(groupings_vars=["race", "sex"])
 
@@ -340,12 +345,4 @@
     dispa = eq.calculate_disparities(race_metrics, "race")
 
     print(dispa)
-<<<<<<< HEAD
-
-    # Set seeds
-    eq.set_fix_seeds([42, 123, 222, 999])
-
-    print(eq.seeds)
-=======
-    print(len(dispa))
->>>>>>> df67a179
+    print(len(dispa))