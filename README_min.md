<img src="https://raw.githubusercontent.com/uclamii/equiboots/refs/heads/main/logo/EquiBoots.png" width="300" style="border: none; outline: none; box-shadow: none;" oncontextmenu="return false;">

<br>

[![Downloads](https://pepy.tech/badge/equiboots)](https://pepy.tech/project/equiboots) [![PyPI](https://img.shields.io/pypi/v/equiboots.svg)](https://pypi.org/project/equiboots/) [![License](https://img.shields.io/badge/License-Apache_2.0-blue.svg)](https://opensource.org/licenses/Apache-2.0) [![DOI](https://zenodo.org/badge/DOI/10.5281/zenodo.15086941.svg)](https://doi.org/10.5281/zenodo.15086941)


The `equiboots` library is a fairness-aware model evaluation toolkit designed to audit performance disparities across demographic groups. It provides robust, bootstrapped metrics for binary, multi-class, and multi-label classification, as well as regression models. The library supports group-wise performance slicing, fairness diagnostics, and customizable visualizations to support equitable AI/ML development.

`equiboots` is particularly useful in clinical, social, and policy domains where transparency, bias mitigation, and outcome fairness are critical for responsible deployment.

## Prerequisites

Before installing `equiboots`, ensure your system meets the following requirements:

## Python Version

`equiboots` requires **Python 3.7.4 or higher**. Specific dependency versions vary depending on your Python version.

## Dependencies

The following dependencies will be automatically installed with `equiboots`:

- `matplotlib>=3.5.3, <=3.10.1`
- `numpy>=1.21.6, <=2.2.4`
- `pandas>=1.3.5, <=2.2.3`
- `scikit-learn>=1.0.2, <=1.5.2`
- `scipy>=1.8.0, <=1.15.2`
- `seaborn>=0.11.2, <=0.13.2`
- `statsmodels>=0.13, <=0.14.4`
- `tqdm>=4.66.4, <=4.67.1`

## 💾 Installation

You can install `equiboots` directly from PyPI:

```bash
pip install equiboots
```

## 📄 Official Documentation

https://uclamii.github.io/equiboots_docs

## 🌐 Author Website

https://www.mii.ucla.edu/

## ⚖️ License

`equiboots` is distributed under the Apache License. See [LICENSE](https://github.com/uclamii/equiboots?tab=Apache-2.0-1-ov-file) for more information.

## 📚 Citing `equiboots`

If you use `equiboots` in your research or projects, please consider citing it.

```bibtex
@software{shpaner_2025_15086941,
   author       = {Shpaner, Leonid and
                   Funnell, Arthur and
                   Rahrooh, Al and
                   Beam, Colin and
                   Petousis, Panayiotis},
   title        = {EquiBoots},
   month        = mar,
   year         = 2025,
   publisher    = {Zenodo},
<<<<<<< HEAD
   version      = {0.0.1a7},
=======
   version      = {0.0.1a9},
>>>>>>> c69a35cb
   doi          = {10.5281/zenodo.15086941},
   url          = {https://doi.org/10.5281/zenodo.15086941}
}
```

## Support

If you have any questions or issues with `equiboots`, please open an issue on this [GitHub repository](https://github.com/uclamii/equiboots/).

## Acknowledgements

This work was supported by the UCLA Medical Informatics Institute (MII) and the Clinical and Translational Science Institute (CTSI). Special thanks to Alex Bui, PhD, for his invaluable guidance and support. Many thanks to David Elashoff, PhD, and Sitaram Vangala, M.S., for their statistical consultation. Thanks to Jayleen Mendoza for her contribution to model healing.
<|MERGE_RESOLUTION|>--- conflicted
+++ resolved
@@ -65,11 +65,7 @@
    month        = mar,
    year         = 2025,
    publisher    = {Zenodo},
-<<<<<<< HEAD
-   version      = {0.0.1a7},
-=======
    version      = {0.0.1a9},
->>>>>>> c69a35cb
    doi          = {10.5281/zenodo.15086941},
    url          = {https://doi.org/10.5281/zenodo.15086941}
 }
